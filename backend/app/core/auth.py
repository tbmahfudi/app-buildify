import jwt
import uuid
from datetime import datetime, timedelta
from passlib.context import CryptContext
from typing import Optional, Dict
import uuid
from .config import SECRET_KEY, ACCESS_TOKEN_EXPIRE_MIN, REFRESH_TOKEN_EXPIRE_DAYS
from .redis_client import get_redis

pwd_context = CryptContext(schemes=["bcrypt"], deprecated="auto")

ALGORITHM = "HS256"


def hash_password(password: str) -> str:
    """Hash a password using bcrypt"""
    return pwd_context.hash(password)


def verify_password(plain_password: str, hashed_password: str) -> bool:
    """Verify a password against its hash"""
    return pwd_context.verify(plain_password, hashed_password)


def create_access_token(data: dict, expires_delta: Optional[timedelta] = None) -> str:
    """
    Create a JWT access token with JTI for revocation support.

    Args:
        data: Token payload data
        expires_delta: Optional custom expiration time

    Returns:
        Encoded JWT token
    """
    to_encode = data.copy()
    if expires_delta:
        expire = datetime.utcnow() + expires_delta
    else:
        expire = datetime.utcnow() + timedelta(minutes=ACCESS_TOKEN_EXPIRE_MIN)
<<<<<<< HEAD

    # Add JTI (JWT ID) for token revocation
    jti = str(uuid.uuid4())
    to_encode.update({
        "exp": expire,
        "type": "access",
        "jti": jti,
        "iat": datetime.utcnow()
    })

=======
    # Add unique JTI (JWT ID) for token revocation
    jti = str(uuid.uuid4())
    to_encode.update({"exp": expire, "type": "access", "jti": jti})
>>>>>>> 8a5c2f55
    return jwt.encode(to_encode, SECRET_KEY, algorithm=ALGORITHM)


def create_refresh_token(data: dict) -> str:
    """
    Create a JWT refresh token with JTI for revocation support.

    Args:
        data: Token payload data

    Returns:
        Encoded JWT token
    """
    to_encode = data.copy()
    expire = datetime.utcnow() + timedelta(days=REFRESH_TOKEN_EXPIRE_DAYS)
<<<<<<< HEAD

    # Add JTI (JWT ID) for token revocation
    jti = str(uuid.uuid4())
    to_encode.update({
        "exp": expire,
        "type": "refresh",
        "jti": jti,
        "iat": datetime.utcnow()
    })

=======
    # Add unique JTI (JWT ID) for token revocation
    jti = str(uuid.uuid4())
    to_encode.update({"exp": expire, "type": "refresh", "jti": jti})
>>>>>>> 8a5c2f55
    return jwt.encode(to_encode, SECRET_KEY, algorithm=ALGORITHM)


def decode_token(token: str) -> Optional[Dict]:
    """
    Decode and validate a JWT token.
    Checks token revocation if Redis is available.

    Args:
        token: JWT token string

    Returns:
        Token payload dict or None if invalid
    """
    try:
        payload = jwt.decode(token, SECRET_KEY, algorithms=[ALGORITHM])

        # Check if token has been revoked (if Redis is available)
        jti = payload.get("jti")
        if jti:
            redis_client = get_redis()
            if redis_client.is_token_revoked(jti):
                return None

        return payload
    except jwt.PyJWTError:
        return None


def revoke_token(token: str) -> bool:
    """
    Revoke a JWT token by adding it to the revocation list.

    Args:
        token: JWT token string to revoke

    Returns:
        True if successful, False otherwise
    """
    try:
        payload = jwt.decode(token, SECRET_KEY, algorithms=[ALGORITHM])
        jti = payload.get("jti")
        exp = payload.get("exp")

        if not jti or not exp:
            return False

        # Calculate remaining TTL
        expires_at = datetime.fromtimestamp(exp)
        remaining = int((expires_at - datetime.utcnow()).total_seconds())

        if remaining <= 0:
            return True  # Token already expired

        redis_client = get_redis()
        return redis_client.revoke_token(jti, remaining)

    except jwt.PyJWTError:
        return False<|MERGE_RESOLUTION|>--- conflicted
+++ resolved
@@ -38,7 +38,6 @@
         expire = datetime.utcnow() + expires_delta
     else:
         expire = datetime.utcnow() + timedelta(minutes=ACCESS_TOKEN_EXPIRE_MIN)
-<<<<<<< HEAD
 
     # Add JTI (JWT ID) for token revocation
     jti = str(uuid.uuid4())
@@ -49,11 +48,6 @@
         "iat": datetime.utcnow()
     })
 
-=======
-    # Add unique JTI (JWT ID) for token revocation
-    jti = str(uuid.uuid4())
-    to_encode.update({"exp": expire, "type": "access", "jti": jti})
->>>>>>> 8a5c2f55
     return jwt.encode(to_encode, SECRET_KEY, algorithm=ALGORITHM)
 
 
@@ -69,7 +63,6 @@
     """
     to_encode = data.copy()
     expire = datetime.utcnow() + timedelta(days=REFRESH_TOKEN_EXPIRE_DAYS)
-<<<<<<< HEAD
 
     # Add JTI (JWT ID) for token revocation
     jti = str(uuid.uuid4())
@@ -80,11 +73,6 @@
         "iat": datetime.utcnow()
     })
 
-=======
-    # Add unique JTI (JWT ID) for token revocation
-    jti = str(uuid.uuid4())
-    to_encode.update({"exp": expire, "type": "refresh", "jti": jti})
->>>>>>> 8a5c2f55
     return jwt.encode(to_encode, SECRET_KEY, algorithm=ALGORITHM)
 
 
