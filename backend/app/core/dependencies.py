--- conflicted
+++ resolved
@@ -35,8 +35,6 @@
             headers={"WWW-Authenticate": "Bearer"},
         )
 
-<<<<<<< HEAD
-=======
     # Check if token is blacklisted (revoked)
     jti = payload.get("jti")
     if jti:
@@ -48,7 +46,6 @@
                 headers={"WWW-Authenticate": "Bearer"},
             )
 
->>>>>>> 8a5c2f55
     user_id = payload.get("sub")
     if not user_id:
         raise HTTPException(status_code=401, detail="Invalid token")
@@ -60,7 +57,6 @@
     if not user.is_active:
         raise HTTPException(status_code=403, detail="Inactive user")
 
-<<<<<<< HEAD
     # Validate tenant_id from JWT matches user's tenant
     token_tenant_id = payload.get("tenant_id")
     if user.tenant_id and token_tenant_id != user.tenant_id:
@@ -68,12 +64,6 @@
             status_code=401,
             detail="Token tenant mismatch - please re-authenticate"
         )
-=======
-    # Validate tenant access
-    if x_tenant_id and user.tenant_id and user.tenant_id != x_tenant_id:
-        if not user.is_superuser:
-            raise HTTPException(status_code=403, detail="Tenant access denied")
->>>>>>> 8a5c2f55
 
     return user
 
