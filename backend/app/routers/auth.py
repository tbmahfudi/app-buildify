--- conflicted
+++ resolved
@@ -1,10 +1,7 @@
-<<<<<<< HEAD
 from fastapi import APIRouter, Depends, HTTPException, status
 from fastapi.security import HTTPAuthorizationCredentials
-=======
 from fastapi import APIRouter, Depends, HTTPException, status, Header
 from fastapi.security import HTTPBearer, HTTPAuthorizationCredentials
->>>>>>> 8a5c2f55
 from sqlalchemy.orm import Session
 from datetime import datetime
 import json
@@ -18,13 +15,9 @@
 from app.models.token_blacklist import TokenBlacklist
 from app.schemas.auth import LoginRequest, TokenResponse, RefreshRequest, UserResponse
 
-<<<<<<< HEAD
-router = APIRouter(prefix="/auth", tags=["auth"])
-=======
 security = HTTPBearer()
 
 router = APIRouter(prefix="/api/auth", tags=["auth"])
->>>>>>> 8a5c2f55
 # Set up logger at the top of your file
 logger = logging.getLogger(__name__)
 
@@ -160,7 +153,6 @@
         last_login=current_user.last_login
     )
 
-<<<<<<< HEAD
 
 @router.post("/logout")
 def logout(
@@ -185,7 +177,6 @@
             "message": "Logged out (token revocation unavailable)",
             "note": "Redis is not configured, token will expire naturally"
         }
-=======
 @router.post("/logout")
 def logout(
     credentials: HTTPAuthorizationCredentials = Depends(security),
@@ -238,5 +229,4 @@
     # This endpoint doesn't need the specific token, just marks the user as logged out
     # In practice, you might want to track a "logout_at" timestamp in the user table
     # and check it in the get_current_user dependency
-    return {"message": "Successfully logged out from all devices"}
->>>>>>> 8a5c2f55
+    return {"message": "Successfully logged out from all devices"}